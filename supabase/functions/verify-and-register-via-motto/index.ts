// ========================================
// EDGE FUNCTION: VERIFY AND REGISTER VIA MOTTO
// Função completa para cadastro de usuários Habbo via motto
// ========================================

import { serve } from "https://deno.land/std@0.168.0/http/server.ts"
import { createClient } from 'https://esm.sh/@supabase/supabase-js@2'

const corsHeaders = {
  'Access-Control-Allow-Origin': '*',
  'Access-Control-Allow-Headers': 'authorization, x-client-info, apikey, content-type',
  'Access-Control-Allow-Methods': 'POST, OPTIONS',
}

interface HabboUser {
  uniqueId: string;
  name: string;
  figureString: string;
  motto: string;
  online: boolean;
  memberSince: string;
  profileVisible: boolean;
}

serve(async (req) => {
  console.log('🔥 [VERIFY-MOTTO] Edge function called - Method:', req.method, 'URL:', req.url);

  // Handle CORS preflight requests
  if (req.method === 'OPTIONS') {
    console.log('🔥 [VERIFY-MOTTO] Handling CORS preflight');
    return new Response(null, { headers: corsHeaders });
  }

  try {
    console.log('🔥 [VERIFY-MOTTO] Creating Supabase client...');
    
<<<<<<< HEAD
    const supabase = createClient(
      Deno.env.get('SUPABASE_URL') ?? '',
      Deno.env.get('SUPABASE_SERVICE_ROLE_KEY') ?? '', // Service role para poder criar usuários
      {
        auth: {
          autoRefreshToken: false,
          persistSession: false
        }
      }
    )
    
    // Verificar se estamos usando o service role
    console.log('🔑 [VERIFY-MOTTO] Supabase URL:', Deno.env.get('SUPABASE_URL'));
    console.log('🔑 [VERIFY-MOTTO] Service Role Key exists:', !!Deno.env.get('SUPABASE_SERVICE_ROLE_KEY'));
    console.log('🔑 [VERIFY-MOTTO] Service Role Key length:', Deno.env.get('SUPABASE_SERVICE_ROLE_KEY')?.length || 0);
=======
    const supabaseUrl = Deno.env.get('SUPABASE_URL');
    const supabaseKey = Deno.env.get('SUPABASE_SERVICE_ROLE_KEY');
    
    if (!supabaseUrl || !supabaseKey) {
      throw new Error('Missing Supabase environment variables');
    }
    
    const supabase = createClient(supabaseUrl, supabaseKey);
>>>>>>> 92a22561

    console.log('🔥 [VERIFY-MOTTO] Parsing request body...');
    let requestBody;
    try {
      requestBody = await req.json();
    } catch (parseError) {
      console.error('❌ [VERIFY-MOTTO] JSON Parse Error:', parseError);
      throw new Error('Invalid JSON in request body');
    }
    
    const { habbo_name, verification_code, password, action } = requestBody;

    if (!habbo_name || !action) {
      throw new Error('Missing required fields: habbo_name and action');
    }

    console.log(`🚀 [VERIFY-MOTTO] Processing ${action} for ${habbo_name}`, {
      habbo_name,
      action,
      hasCode: !!verification_code,
      hasPassword: !!password
    });

    // ===== STEP 1: GENERATE CODE =====
    if (action === 'generate') {
      console.log('🎯 [VERIFY-MOTTO] Starting GENERATE action for:', habbo_name);
      
      const habboData = await fetchHabboUser(habbo_name);
      if (!habboData) {
        console.log('❌ [VERIFY-MOTTO] User not found in any hotel:', habbo_name);
        return new Response(JSON.stringify({ 
          error: `Usuário Habbo "${habbo_name}" não encontrado em nenhum hotel. Verifique o nome e tente novamente.` 
        }), {
          status: 404,
          headers: { ...corsHeaders, 'Content-Type': 'application/json' }
        });
      }

      const verificationCode = generateVerificationCode();
      const hotel = detectHotel(habboData.uniqueId);
      
      console.log('✅ [VERIFY-MOTTO] Generated code for user:', {
        habbo_name: habboData.name,
        code: verificationCode,
        hotel: hotel,
        uniqueId: habboData.uniqueId
      });
      
      return new Response(JSON.stringify({
        success: true,
        verification_code: verificationCode,
        habbo_data: habboData,
        hotel: hotel
      }), {
        headers: { ...corsHeaders, 'Content-Type': 'application/json' }
      });
    }

    // ===== STEP 2: VERIFY CODE =====
    if (action === 'verify') {
      const habboData = await fetchHabboUser(habbo_name);
      if (!habboData) {
        return new Response(JSON.stringify({ 
          error: 'Usuário Habbo não encontrado durante verificação.' 
        }), {
          status: 404,
          headers: { ...corsHeaders, 'Content-Type': 'application/json' }
        });
      }

      // Verificar se o código está no motto
      const mottoUpperCase = habboData.motto.toUpperCase();
      const codeUpperCase = verification_code.toUpperCase();
      
      if (!mottoUpperCase.includes(codeUpperCase)) {
        return new Response(JSON.stringify({ 
          error: `Código ${verification_code} não encontrado na sua missão. Sua missão atual: "${habboData.motto}"` 
        }), {
          status: 400,
          headers: { ...corsHeaders, 'Content-Type': 'application/json' }
        });
      }

      return new Response(JSON.stringify({
        success: true,
        verified: true,
        habbo_data: habboData
      }), {
        headers: { ...corsHeaders, 'Content-Type': 'application/json' }
      });
    }

    // ===== STEP 3: COMPLETE REGISTRATION =====
    if (action === 'complete') {
      const habboData = await fetchHabboUser(habbo_name);
      if (!habboData) {
        return new Response(JSON.stringify({ 
          error: 'Usuário Habbo não encontrado durante registro.' 
        }), {
          status: 404,
          headers: { ...corsHeaders, 'Content-Type': 'application/json' }
        });
      }

      // Verificar código novamente
      const mottoUpperCase = habboData.motto.toUpperCase();
      const codeUpperCase = verification_code.toUpperCase();
      
      if (!mottoUpperCase.includes(codeUpperCase)) {
        return new Response(JSON.stringify({ 
          error: 'Código de verificação inválido ou não encontrado na missão.' 
        }), {
          status: 400,
          headers: { ...corsHeaders, 'Content-Type': 'application/json' }
        });
      }

      // Criar email único para o usuário
      const authEmail = `${habboData.uniqueId}@habbohub.com`;
      const hotel = detectHotel(habboData.uniqueId);

      // Verificar se usuário já existe
      console.log('🔍 [VERIFY-MOTTO] Checking if user exists with email:', authEmail);
      const { data: existingUser, error: getUserError } = await supabase.auth.admin.getUserByEmail(authEmail);
      
      if (getUserError) {
        console.error('❌ [VERIFY-MOTTO] Error checking existing user:', getUserError);
      }
      
      let user;
      let userCreated = false;

      if (existingUser.user) {
        // Usuário existe - apenas atualizar senha
        console.log('🔄 [VERIFY-MOTTO] Updating existing user password for user:', existingUser.user.id);
        const { data: updateData, error: updateError } = await supabase.auth.admin.updateUserById(
          existingUser.user.id,
          { password }
        );
        
        if (updateError) {
          console.error('❌ [VERIFY-MOTTO] Error updating user password:', updateError);
          throw new Error(`Erro ao atualizar senha: ${updateError.message}`);
        }
        console.log('✅ [VERIFY-MOTTO] User password updated successfully');
        user = updateData.user;
      } else {
        // Criar novo usuário
        console.log('👤 [VERIFY-MOTTO] Creating new user with email:', authEmail);
        const { data: createData, error: createError } = await supabase.auth.admin.createUser({
          email: authEmail,
          password: password,
          email_confirm: true // Auto-confirmar email
        });

        if (createError) {
          console.error('❌ [VERIFY-MOTTO] Error creating user:', createError);
          throw new Error(`Erro ao criar usuário: ${createError.message}`);
        }
        console.log('✅ [VERIFY-MOTTO] New user created successfully:', createData.user.id);
        user = createData.user;
        userCreated = true;
      }

      // Criar ou atualizar registro em habbo_accounts
      if (user) {
        console.log('💾 [VERIFY-MOTTO] Creating/updating habbo_accounts record for user:', user.id);
        
        const habboAccountData = {
          supabase_user_id: user.id,
          habbo_name: habboData.name,
          habbo_id: habboData.uniqueId,
          hotel: hotel,
          figure_string: habboData.figureString,
          motto: habboData.motto,
          is_online: habboData.online,
          is_admin: habbo_name.toLowerCase() === 'beebop' // Admin especial para Beebop
        };
        
        console.log('📋 [VERIFY-MOTTO] Habbo account data to insert:', habboAccountData);
        
        // Tentar com diferentes estratégias
        let habboAccountResult, habboError;
        
        // Estratégia 1: Upsert normal
        const upsertResult = await supabase
          .from('habbo_accounts')
          .upsert(habboAccountData, {
            onConflict: 'supabase_user_id'
          })
          .select();
        
        habboAccountResult = upsertResult.data;
        habboError = upsertResult.error;
        
        // Estratégia 2: Se falhou, tentar INSERT direto
        if (habboError && habboError.message.includes('permission')) {
          console.log('⚠️ [VERIFY-MOTTO] Upsert failed, trying direct insert...');
          
          const insertResult = await supabase
            .from('habbo_accounts')
            .insert(habboAccountData)
            .select();
          
          habboAccountResult = insertResult.data;
          habboError = insertResult.error;
        }
        
        // Estratégia 3: Se ainda falhou, usar RPC call
        if (habboError && habboError.message.includes('permission')) {
          console.log('⚠️ [VERIFY-MOTTO] Insert failed, trying RPC call...');
          
          const rpcResult = await supabase.rpc('insert_habbo_account_via_service', {
            account_data: habboAccountData
          });
          
          if (rpcResult.error) {
            console.error('❌ [VERIFY-MOTTO] All strategies failed:', rpcResult.error);
            habboError = rpcResult.error;
          } else {
            console.log('✅ [VERIFY-MOTTO] RPC insert successful');
            habboAccountResult = [habboAccountData]; // Mock result
            habboError = null;
          }
        }

        if (habboError) {
          console.error('❌ [VERIFY-MOTTO] Error creating habbo_accounts:', habboError);
          console.error('❌ [VERIFY-MOTTO] Habbo error details:', JSON.stringify(habboError, null, 2));
          throw new Error(`Erro ao criar conta Habbo: ${habboError.message}`);
        }

        console.log('✅ [VERIFY-MOTTO] Habbo account created/updated:', habboAccountResult);
        console.log('✅ [VERIFY-MOTTO] Registration completed successfully!');
      }

      return new Response(JSON.stringify({
        success: true,
        user_created: userCreated,
        message: userCreated ? 'Conta criada com sucesso!' : 'Senha atualizada com sucesso!'
      }), {
        headers: { ...corsHeaders, 'Content-Type': 'application/json' }
      });
    }

    return new Response(JSON.stringify({ error: 'Ação inválida' }), {
      status: 400,
      headers: { ...corsHeaders, 'Content-Type': 'application/json' }
    });

  } catch (error: any) {
    console.error('❌ [VERIFY-MOTTO] Error in verify-and-register-via-motto:', error);
    console.error('❌ [VERIFY-MOTTO] Error stack:', error.stack);
    console.error('❌ [VERIFY-MOTTO] Error name:', error.name);
    console.error('❌ [VERIFY-MOTTO] Error message:', error.message);
    console.error('❌ [VERIFY-MOTTO] Full error object:', JSON.stringify(error, null, 2));
    
    // Provide more specific error messages based on error type
    let detailedError = `Erro interno: ${error.message}`;
    
    if (error.message?.includes('permission denied')) {
      detailedError = 'Erro de permissão no banco de dados. Verifique as políticas RLS.';
    } else if (error.message?.includes('auth')) {
      detailedError = 'Erro de autenticação do Supabase. Verifique as credenciais.';
    } else if (error.message?.includes('network')) {
      detailedError = 'Erro de rede. Verifique sua conexão com a internet.';
    } else if (error.message?.includes('timeout')) {
      detailedError = 'Timeout na operação. Tente novamente.';
    }
    
    return new Response(JSON.stringify({ 
      error: detailedError,
      debug_info: {
        error_name: error.name,
        error_message: error.message,
        timestamp: new Date().toISOString()
      }
    }), {
      status: 500,
      headers: { ...corsHeaders, 'Content-Type': 'application/json' }
    });
  }
});

// ===== HELPER FUNCTIONS =====

async function fetchHabboUser(username: string): Promise<HabboUser | null> {
  console.log('🔍 [FETCH] Searching for Habbo user:', username);
  
  const hotels = ['br', 'com', 'es', 'fr', 'de', 'it', 'nl', 'fi', 'tr'];
  
  for (const hotel of hotels) {
    try {
      const hotelDomain = hotel === 'br' ? 'com.br' : hotel;
      const url = `https://www.habbo.${hotelDomain}/api/public/users?name=${encodeURIComponent(username)}`;
      console.log(`🌐 [FETCH] Trying ${hotel}: ${url}`);
      
      const response = await fetch(url, {
        headers: {
          'User-Agent': 'Mozilla/5.0 (compatible; HabboHub/1.0)',
          'Accept': 'application/json',
        },
        timeout: 10000,
      });

      console.log(`📡 [FETCH] Response from ${hotel}: Status ${response.status}, OK: ${response.ok}`);

      if (response.ok) {
        const userData: HabboUser = await response.json();
        console.log(`✅ [FETCH] Found user in ${hotel}:`, JSON.stringify(userData, null, 2));
        return userData;
      } else {
        console.log(`⚠️ [FETCH] ${hotel} returned status ${response.status}: ${response.statusText}`);
        const errorText = await response.text();
        console.log(`⚠️ [FETCH] Error response body: ${errorText}`);
      }
    } catch (error) {
      console.log(`❌ [FETCH] Error checking ${hotel}:`, error.message || error);
      continue;
    }
  }
  
  console.log('❌ [FETCH] User not found in any hotel');
  return null;
}

function generateVerificationCode(): string {
  const characters = 'ABCDEFGHIJKLMNOPQRSTUVWXYZ0123456789';
  let result = 'HUB-';
  for (let i = 0; i < 5; i++) {
    result += characters.charAt(Math.floor(Math.random() * characters.length));
  }
  return result;
}

function detectHotel(uniqueId: string): string {
  if (uniqueId.startsWith('hhbr-')) return 'br';
  if (uniqueId.startsWith('hhcom-')) return 'com';
  if (uniqueId.startsWith('hhes-')) return 'es';
  if (uniqueId.startsWith('hhfr-')) return 'fr';
  if (uniqueId.startsWith('hhde-')) return 'de';
  if (uniqueId.startsWith('hhit-')) return 'it';
  if (uniqueId.startsWith('hhnl-')) return 'nl';
  if (uniqueId.startsWith('hhfi-')) return 'fi';
  if (uniqueId.startsWith('hhtr-')) return 'tr';
  return 'com'; // fallback
}<|MERGE_RESOLUTION|>--- conflicted
+++ resolved
@@ -34,23 +34,6 @@
   try {
     console.log('🔥 [VERIFY-MOTTO] Creating Supabase client...');
     
-<<<<<<< HEAD
-    const supabase = createClient(
-      Deno.env.get('SUPABASE_URL') ?? '',
-      Deno.env.get('SUPABASE_SERVICE_ROLE_KEY') ?? '', // Service role para poder criar usuários
-      {
-        auth: {
-          autoRefreshToken: false,
-          persistSession: false
-        }
-      }
-    )
-    
-    // Verificar se estamos usando o service role
-    console.log('🔑 [VERIFY-MOTTO] Supabase URL:', Deno.env.get('SUPABASE_URL'));
-    console.log('🔑 [VERIFY-MOTTO] Service Role Key exists:', !!Deno.env.get('SUPABASE_SERVICE_ROLE_KEY'));
-    console.log('🔑 [VERIFY-MOTTO] Service Role Key length:', Deno.env.get('SUPABASE_SERVICE_ROLE_KEY')?.length || 0);
-=======
     const supabaseUrl = Deno.env.get('SUPABASE_URL');
     const supabaseKey = Deno.env.get('SUPABASE_SERVICE_ROLE_KEY');
     
@@ -59,7 +42,6 @@
     }
     
     const supabase = createClient(supabaseUrl, supabaseKey);
->>>>>>> 92a22561
 
     console.log('🔥 [VERIFY-MOTTO] Parsing request body...');
     let requestBody;
